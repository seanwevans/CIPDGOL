--- conflicted
+++ resolved
@@ -262,15 +262,9 @@
         "output_path": params.output_path,
     }
     game.export(**export_params)
-<<<<<<< HEAD
+
     if params.store_history:
         game.export_history(f"{hash(game)}.npy")
-=======
-    if params.save_state:
-        game.save_state(params.save_state)
-    game.export_history(f"{hash(game)}.npy")
->>>>>>> 21992128
-
 
 if __name__ == "__main__":
     main(sys.argv[1:])